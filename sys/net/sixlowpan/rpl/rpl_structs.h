--- conflicted
+++ resolved
@@ -70,19 +70,15 @@
 #define RPL_COUNTER_GREATER_THAN_LOCAL(A,B) (((A<B) && (RPL_COUNTER_LOWER_REGION + 1 - B + A < RPL_COUNTER_SEQ_WINDOW)) || ((A > B) && (A-B < RPL_COUNTER_SEQ_WINDOW)))
 #define RPL_COUNTER_GREATER_THAN(A,B)   ((A>RPL_COUNTER_LOWER_REGION) ? ((B > RPL_COUNTER_LOWER_REGION ) ? RPL_COUNTER_GREATER_THAN_LOCAL(A,B) : 0): (( B>RPL_COUNTER_LOWER_REGION ) ? 1: RPL_COUNTER_GREATER_THAN_LOCAL(A,B)))
 
-<<<<<<< HEAD
-/*  Default values */
-=======
-// Node Status
+/* Node Status */
 #define NORMAL_NODE  0
 #define ROOT_NODE    1
 #define LEAF_NODE    2
 
-// Link Metric Type
+/* Link Metric Type */
 #define METRIC_ETX 1
 
-// Default values
->>>>>>> d9c9f38c
+/*  Default values */
 
 #define RPL_DEFAULT_MOP STORING_MODE_NO_MC
 
@@ -100,12 +96,8 @@
 /* #define DEFAULT_DIO_INTERVAL_DOUBLINGS 20 */
 #define DEFAULT_DIO_REDUNDANCY_CONSTANT 10
 #define DEFAULT_MIN_HOP_RANK_INCREASE 256
-<<<<<<< HEAD
+#define ROOT_RANK DEFAULT_MIN_HOP_RANK_INCREASE
 /* DAO_DELAY is in seconds */
-=======
-#define ROOT_RANK DEFAULT_MIN_HOP_RANK_INCREASE
-//DAO_DELAY is in seconds
->>>>>>> d9c9f38c
 #define DEFAULT_DAO_DELAY 3
 #define REGULAR_DAO_INTERVAL 300
 #define DAO_SEND_RETRIES 4
@@ -132,12 +124,8 @@
 #define RPL_GROUNDED_SHIFT 7
 #define RPL_DEFAULT_OCP 1
 
-<<<<<<< HEAD
+/* DIO Base Object (RFC 6550 Fig. 14) */
 struct __attribute__((packed)) rpl_dio_t {
-=======
-//DIO Base Object (RFC 6550 Fig. 14)
-struct __attribute__((packed)) rpl_dio_t{
->>>>>>> d9c9f38c
     uint8_t rpl_instanceid;
     uint8_t version_number;
     uint16_t rank;
@@ -153,57 +141,36 @@
     uint8_t reserved;
 };
 
-<<<<<<< HEAD
+/* DAO Base Object (RFC 6550 Fig. 16) */
 struct __attribute__((packed)) rpl_dao_t {
-=======
-//DAO Base Object (RFC 6550 Fig. 16)
-struct __attribute__((packed)) rpl_dao_t{
->>>>>>> d9c9f38c
     uint8_t rpl_instanceid;
     uint8_t k_d_flags;
     uint8_t reserved;
     uint8_t dao_sequence;
 };
 
-<<<<<<< HEAD
+/* DAO ACK Base Object (RFC 6550 Fig. 17.) */
 struct __attribute__((packed)) rpl_dao_ack_t {
-=======
-//DAO ACK Base Object (RFC 6550 Fig. 17.)
-struct __attribute__((packed)) rpl_dao_ack_t{
->>>>>>> d9c9f38c
     uint8_t rpl_instanceid;
     uint8_t d_reserved;
     uint8_t dao_sequence;
     uint8_t status;
 };
 
-<<<<<<< HEAD
+/* DODAG ID Struct */
 /* may be present in dao or dao_ack packets */
 struct __attribute__((packed)) dodag_id_t {
     ipv6_addr_t dodagid;
 };
 
-typedef struct __attribute__((packed)) {
-=======
-//DODAG ID Struckt
-//may be present in dao or dao_ack packets
-struct __attribute__((packed)) dodag_id_t{
-    ipv6_addr_t dodagid;
-};
-
-//RPL-Option Generic Format (RFC 6550 Fig. 19)
-typedef struct __attribute__((packed)) rpl_opt_t {
->>>>>>> d9c9f38c
+/* RPL-Option Generic Format (RFC 6550 Fig. 19) */
+typedef struct __attribute__((packed)) {
     uint8_t type;
     uint8_t length;
 } rpl_opt_t;
 
-<<<<<<< HEAD
-typedef struct __attribute__((packed)) {
-=======
-//DODAG Configuration-Option (RFC 6550 Fig. 24)
-typedef struct __attribute__((packed)) rpl_opt_dodag_conf_t {
->>>>>>> d9c9f38c
+/* DODAG Configuration-Option (RFC 6550 Fig. 24) */
+typedef struct __attribute__((packed)) {
     uint8_t type;
     uint8_t length;
     uint8_t flags_a_pcs;
@@ -218,7 +185,7 @@
     uint16_t lifetime_unit;
 } rpl_opt_dodag_conf_t;
 
-<<<<<<< HEAD
+/* RPL Solicited Information Option (RFC 6550 Fig. 28) */
 typedef struct __attribute__((packed)) {
     uint8_t type;
     uint8_t length;
@@ -228,7 +195,8 @@
     uint8_t version;
 } rpl_opt_solicited_t;
 
-/* ipv6_addr_t target may be replaced by a target prefix of variable length */
+/* RPL Target-Option (RFC 6550 Fig. 25) */
+/* TODO: ipv6_addr_t target may be replaced by a target prefix of variable length */
 typedef struct __attribute__((packed)) {
     uint8_t type;
     uint8_t length;
@@ -237,6 +205,7 @@
     ipv6_addr_t target;
 } rpl_opt_target_t;
 
+/* RPL Transit-Option (RFC 6550 Fig. 26) */
 typedef struct __attribute__((packed)) {
     uint8_t type;
     uint8_t length;
@@ -244,50 +213,11 @@
     uint8_t path_control;
     uint8_t path_sequence;
     uint8_t path_lifetime;
-=======
-//RPL Solicited Information Option (RFC 6550 Fig. 28)
-typedef struct __attribute__((packed)) rpl_opt_solicited_t {
-	uint8_t type;
-	uint8_t length;
-	uint8_t rplinstanceid;
-	uint8_t VID_Flags;
-	ipv6_addr_t dodagid;
-	uint8_t version;
-} rpl_opt_solicited_t;
-
-//RPL Target-Option (RFC 6550 Fig. 25)
-//ipv6_addr_t target may be replaced by a target prefix of variable length
-typedef struct __attribute__((packed)) rpl_opt_target_t {
-	uint8_t type;
-	uint8_t length;
-	uint8_t flags;
-	uint8_t prefix_length;
-	ipv6_addr_t target;
-} rpl_opt_target_t;
-
-//RPL Transit-Option (RFC 6550 Fig. 26)
-typedef struct __attribute__((packed)) rpl_opt_transit_t {
-	uint8_t type;
-	uint8_t length;
-	uint8_t e_flags;
-	uint8_t path_control;
-	uint8_t path_sequence;
-	uint8_t path_lifetime;
->>>>>>> d9c9f38c
 } rpl_opt_transit_t;
 
 struct rpl_dodag_t;
 
-<<<<<<< HEAD
 typedef struct {
-    ipv6_addr_t addr;
-    uint16_t rank;
-    uint8_t dtsn;
-    struct rpl_dodag_t *dodag;
-    uint16_t lifetime;
-    uint8_t used;
-=======
-typedef struct rpl_parent_t {
     ipv6_addr_t         addr;
     uint16_t            rank;
 	uint8_t             dtsn;
@@ -296,7 +226,6 @@
 	double              link_metric;
 	uint8_t             link_metric_type;
 	uint8_t             used;
->>>>>>> d9c9f38c
 } rpl_parent_t;
 
 struct rpl_of_t;
@@ -326,20 +255,12 @@
     uint8_t version;
     uint8_t grounded;
     uint16_t my_rank;
-<<<<<<< HEAD
+    uint8_t node_status;
     uint8_t dao_seq;
     uint16_t min_rank;
     uint8_t joined;
     rpl_parent_t *my_preferred_parent;
     struct rpl_of_t *of;
-=======
-    uint8_t node_status;
-	uint8_t dao_seq;
-	uint16_t min_rank;
-    uint8_t joined;
-    rpl_parent_t *my_preferred_parent;
-	struct rpl_of_t *of;
->>>>>>> d9c9f38c
 } rpl_dodag_t;
 
 typedef struct rpl_of_t {
